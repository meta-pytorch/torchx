# Copyright (c) Facebook, Inc. and its affiliates.
# All rights reserved.
#
# This source code is licensed under the BSD-style license found in the
# LICENSE file in the root directory of this source tree.

import dataclasses
import json
import logging
import os
import time
from dataclasses import dataclass, field
from datetime import datetime
from shutil import copy2, rmtree, copytree
from tempfile import mkdtemp
from typing import Any, Dict, List, Tuple, Mapping, Optional, Set, Type

from torchx.schedulers.api import (
    AppDryRunInfo,
    AppState,
    DescribeAppResponse,
    Scheduler,
    Stream,
)
from torchx.schedulers.ids import make_unique
from torchx.schedulers.ray.ray_common import RayActor
from torchx.specs import AppDef, CfgVal, SchedulerBackend, macros, runopts, Role, RoleStatus, ReplicaStatus, \
    ReplicaState

try:
    from ray.autoscaler import sdk as ray_autoscaler_sdk
    from ray.dashboard.modules.job.common import JobStatus
    from ray.dashboard.modules.job.sdk import JobSubmissionClient
    import ray

    _has_ray = True

except ImportError:
    _has_ray = False

_logger: logging.Logger = logging.getLogger(__name__)

_ray_status_to_torchx_appstate: Dict[JobStatus, AppState] = {
    JobStatus.PENDING: AppState.PENDING,
    JobStatus.RUNNING: AppState.RUNNING,
    JobStatus.SUCCEEDED: AppState.SUCCEEDED,
    JobStatus.FAILED: AppState.FAILED,
    JobStatus.STOPPED: AppState.CANCELLED,
}


class _EnhancedJSONEncoder(json.JSONEncoder):
    def default(self, o: RayActor) -> Dict:
        if dataclasses.is_dataclass(o):
            return dataclasses.asdict(o)
        return super().default(o)


def _serialize(
        actors: List[RayActor], dirpath: str, output_filename: str = "actors.json"
) -> None:
    actors_json = json.dumps(actors, cls=_EnhancedJSONEncoder)
    with open(os.path.join(dirpath, output_filename), "w") as tmp:
        json.dump(actors_json, tmp)


def has_ray() -> bool:
    """Indicates whether Ray is installed in the current Python environment."""
    return _has_ray


@dataclass
class RayJob:
    """Represents a job that should be run on a Ray cluster.

    Attributes:
        app_id:
            The unique ID of the application (a.k.a. job).
        cluster_config_file:
            The Ray cluster configuration file.
        cluster_name:
            The cluster name to use.
        dashboard_address:
            The existing dashboard IP address to connect to
        working_dir:
           The working directory to copy to the cluster
        requirements:
            The libraries to install on the cluster per requirements.txt 
        actors:
            The Ray actors which represent the job to be run. This attribute is
            dumped to a JSON file and copied to the cluster where `ray_main.py`
            uses it to initiate the job.
    """

    app_id: str
    cluster_config_file: Optional[str] = None
    cluster_name: Optional[str] = None
    dashboard_address: Optional[str] = None
<<<<<<< HEAD
    working_dir: Optional[str] = None
    requirements: Optional[str] = None
=======
    copy_scripts: bool = False
    copy_script_dirs: str = ""
>>>>>>> 9f579dd0
    scripts: Set[str] = field(default_factory=set)
    actors: List[RayActor] = field(default_factory=list)


class RayScheduler(Scheduler):
    def __init__(self, session_name: str) -> None:
        super().__init__("ray", session_name)

    # TODO: Add address as a potential CLI argument after writing ray.status() or passing in config file
    def run_opts(self) -> runopts:
        opts = runopts()
        opts.add(
            "cluster_config_file",
            type_=str,
            required=False,
            help="Use CLUSTER_CONFIG_FILE to access or create the Ray cluster.",
        )
        opts.add(
            "cluster_name",
            type_=str,
            help="Override the configured cluster name.",
        )
        opts.add(
            "dashboard_address",
            type_=str,
            required=False,
            default="127.0.0.1",
            help="Use ray status to get the dashboard address you will submit jobs against",
        )
        opts.add(
            "working_dir",
            type_=str,
            help="Copy the the working directory containing the Python scripts to the cluster.",
        )
        opts.add(
<<<<<<< HEAD
            "requirements",
            type_=str,
            help="Path to requirements.txt"
=======
            "copy_script_dirs",
            type_=str,
            help="Copy the directories containing the Python scripts to the cluster.",
>>>>>>> 9f579dd0
        )
        return opts

    def schedule(self, dryrun_info: AppDryRunInfo[RayJob]) -> str:
        cfg: RayJob = dryrun_info.request

        # Create serialized actors for ray_driver.py
        actors = cfg.actors
        dirpath = mkdtemp()
        _serialize(actors, dirpath)

        ip_address : Optional[str] = cfg.dashboard_address
        if cfg.cluster_config_file:
            ip_address = ray_autoscaler_sdk.get_head_node_ip(cfg.cluster_config_file)

        # Create Job Client
        self.client = JobSubmissionClient(f"http://{ip_address}")

<<<<<<< HEAD
        # 1. Copy working directory
        if cfg.working_dir:
            copy2(cfg.working_dir, dirpath)
        # if cfg.scripts:
        #     for script in cfg.scripts:
        #         copy2(script, dirpath)
        #         if cfg.copy_script_dirs:
        #             script_dir = os.path.dirname(script)
        #             copy2(script_dir, dirpath)

        # 2. Copy Ray driver utilities
=======
        if cfg.copy_script_dirs:
            copytree(cfg.copy_script_dirs, dirpath, dirs_exist_ok=True)

        # 3. Copy Ray driver utilities
>>>>>>> 9f579dd0
        current_directory = os.path.dirname(os.path.abspath(__file__))
        copy2(os.path.join(current_directory, "ray", "ray_driver.py"), dirpath)
        copy2(os.path.join(current_directory, "ray", "ray_common.py"), dirpath)

        # 3. Parse requirements.txt
        reqs : List[str] = []
        if cfg.requirements:
            with open(cfg.requirements) as f:
                for line in f:
                    reqs.append(line.strip())
        print(reqs)
        job_id: str = client.submit_job(
            # we will pack, hash, zip, upload, register working_dir in GCS of ray cluster
            # and use it to configure your job execution.
            entrypoint="python ray_driver.py",
            runtime_env={
                "working_dir": dirpath,
                "pip": reqs
            },
            # job_id = cfg.app_id
        )
        rmtree(dirpath)

        # Encode job submission client in job_id
        dashboard_url_and_port = job_client_url.replace("http://", "")
        return f"{dashboard_url_and_port}-{job_id}"

    def _submit_dryrun(
            self, app: AppDef, cfg: Mapping[str, CfgVal]
    ) -> AppDryRunInfo[RayJob]:
        app_id = make_unique(app.name)

        cluster_cfg = cfg.get("cluster_config_file")
        if cluster_cfg:
            if not isinstance(cluster_cfg, str) or not os.path.isfile(cluster_cfg):
                raise ValueError("The cluster configuration file must be a YAML file.")
            job: RayJob = RayJob(app_id, cluster_cfg)

        else:
            dashboard_address: str = cfg.get("dashboard_address")
            job: RayJob = RayJob(app_id=app_id, dashboard_address=dashboard_address)

        # pyre-ignore[24]: Generic type `type` expects 1 type parameter
        def set_job_attr(cfg_name: str, cfg_type: Type) -> None:
            cfg_value = cfg.get(cfg_name)
            if cfg_value is None:
                return

            if not isinstance(cfg_value, cfg_type):
                raise TypeError(
                    f"The configuration value '{cfg_name}' must be of type {cfg_type.__name__}."
                )

            setattr(job, cfg_name, cfg_value)

        set_job_attr("cluster_name", str)
<<<<<<< HEAD
        set_job_attr("working_dir", str)
=======
        set_job_attr("copy_scripts", bool)
        set_job_attr("copy_script_dirs", str)
>>>>>>> 9f579dd0

        for role in app.roles:
            # Replace the ${img_root}, ${app_id}, and ${replica_id} placeholders
            # in arguments and environment variables.
            role = macros.Values(
                img_root=role.image, app_id=app_id, replica_id="${rank}"
            ).apply(role)

            actor = RayActor(
                name=role.name,
                command=" ".join([role.entrypoint] + role.args),
                env=role.env,
                num_replicas=max(1, role.num_replicas),
                num_cpus=max(1, role.resource.cpu),
                num_gpus=max(0, role.resource.gpu),
            )

            job.actors.append(actor)

<<<<<<< HEAD
            if job.working_dir:
                # Find out the actual user script.
                for arg in role.args:
                    if arg.endswith(".py"):
                        job.scripts.add(arg)

=======
>>>>>>> 9f579dd0
        return AppDryRunInfo(job, repr)

    def _validate(self, app: AppDef, scheduler: SchedulerBackend) -> None:
        if scheduler != "ray":
            raise ValueError(
                f"An unknown scheduler backend '{scheduler}' has been passed to the Ray scheduler."
            )

        if app.metadata:
            _logger.warning("The Ray scheduler does not use metadata information.")

        for role in app.roles:
            if role.resource.capabilities:
                _logger.warning(
                    "The Ray scheduler does not support custom resource capabilities."
                )
                break

        for role in app.roles:
            if role.port_map:
                _logger.warning("The Ray scheduler does not support port mapping.")
                break

    def wait_until_finish(self, app_id: str, timeout: int = 30):
        app_id, job_client_url = self._parse_app_id(app_id)
        client = JobSubmissionClient(job_client_url)
        start = time.time()
        while time.time() - start <= timeout:
            status_info = client.get_job_status(app_id)
            status = status_info.status
            if status in {JobStatus.SUCCEEDED, JobStatus.STOPPED, JobStatus.FAILED}:
                break
            time.sleep(1)

    def _parse_app_id(self, app_id: str) -> Tuple[str, str]:
        job_client_url, app_id = app_id.split("-")
        job_client_url = "http://" + job_client_url
        return app_id, job_client_url

    def _cancel_existing(self, app_id: str) -> None:
        app_id, job_client_url = self._parse_app_id(app_id)
        client = JobSubmissionClient(job_client_url)
        logs = client.get_job_logs(app_id)
        client.stop_job(app_id)

    def describe(self, app_id: str) -> Optional[DescribeAppResponse]:
<<<<<<< HEAD
        app_id, job_client_url = self._parse_app_id(app_id)
        client = JobSubmissionClient(job_client_url)
        status = client.get_job_status(app_id).status
        status = _ray_status_to_torchx_appstate[status]
        return DescribeAppResponse(app_id=app_id, state=status)
=======
        addr, app_id = app_id.split("-")
        self.client = JobSubmissionClient(f"http://{addr}")
        status = self.client.get_job_status(app_id).status
        print(f"Status is {status}")
        status = ray_status_to_torchx_appstate[status]
        roles = [
            Role(name="ray", num_replicas=1, image="")
        ]
        roles_statuses = [
            RoleStatus(role="ray", replicas=[ReplicaStatus(id=0, role="ray", hostname="", state=status)])
        ]
        return DescribeAppResponse(app_id=app_id, state=status, roles_statuses=roles_statuses, roles=roles)
>>>>>>> 9f579dd0

    def log_iter(
            self,
            app_id: str,
            role_name: Optional[str] = None,
            k: int = 0,
            regex: Optional[str] = None,
            since: Optional[datetime] = None,
            until: Optional[datetime] = None,
            should_tail: bool = False,
            streams: Optional[Stream] = None,
    ) -> List[str]:
        # TODO: support regex, tailing, streams etc..
<<<<<<< HEAD
        app_id, job_client_url = self._parse_app_id(app_id)
        client = JobSubmissionClient(job_client_url)
        logs = client.get_job_logs(app_id)
        return logs
=======
        addr, app_id = app_id.split("-")
        self.client = JobSubmissionClient(f"http://{addr}")
        logs = self.client.get_job_logs(app_id)
        return logs.split("\n")
>>>>>>> 9f579dd0


def create_scheduler(session_name: str, **kwargs: Any) -> RayScheduler:
    if not has_ray():
        raise RuntimeError("Ray is not installed in the current Python environment.")

    return RayScheduler(session_name=session_name)<|MERGE_RESOLUTION|>--- conflicted
+++ resolved
@@ -96,13 +96,8 @@
     cluster_config_file: Optional[str] = None
     cluster_name: Optional[str] = None
     dashboard_address: Optional[str] = None
-<<<<<<< HEAD
     working_dir: Optional[str] = None
     requirements: Optional[str] = None
-=======
-    copy_scripts: bool = False
-    copy_script_dirs: str = ""
->>>>>>> 9f579dd0
     scripts: Set[str] = field(default_factory=set)
     actors: List[RayActor] = field(default_factory=list)
 
@@ -138,15 +133,9 @@
             help="Copy the the working directory containing the Python scripts to the cluster.",
         )
         opts.add(
-<<<<<<< HEAD
             "requirements",
             type_=str,
             help="Path to requirements.txt"
-=======
-            "copy_script_dirs",
-            type_=str,
-            help="Copy the directories containing the Python scripts to the cluster.",
->>>>>>> 9f579dd0
         )
         return opts
 
@@ -165,24 +154,11 @@
         # Create Job Client
         self.client = JobSubmissionClient(f"http://{ip_address}")
 
-<<<<<<< HEAD
         # 1. Copy working directory
         if cfg.working_dir:
-            copy2(cfg.working_dir, dirpath)
-        # if cfg.scripts:
-        #     for script in cfg.scripts:
-        #         copy2(script, dirpath)
-        #         if cfg.copy_script_dirs:
-        #             script_dir = os.path.dirname(script)
-        #             copy2(script_dir, dirpath)
+            copytree(cfg.working_dir, dirpath, dir_exist_ok=True)
 
         # 2. Copy Ray driver utilities
-=======
-        if cfg.copy_script_dirs:
-            copytree(cfg.copy_script_dirs, dirpath, dirs_exist_ok=True)
-
-        # 3. Copy Ray driver utilities
->>>>>>> 9f579dd0
         current_directory = os.path.dirname(os.path.abspath(__file__))
         copy2(os.path.join(current_directory, "ray", "ray_driver.py"), dirpath)
         copy2(os.path.join(current_directory, "ray", "ray_common.py"), dirpath)
@@ -239,12 +215,7 @@
             setattr(job, cfg_name, cfg_value)
 
         set_job_attr("cluster_name", str)
-<<<<<<< HEAD
         set_job_attr("working_dir", str)
-=======
-        set_job_attr("copy_scripts", bool)
-        set_job_attr("copy_script_dirs", str)
->>>>>>> 9f579dd0
 
         for role in app.roles:
             # Replace the ${img_root}, ${app_id}, and ${replica_id} placeholders
@@ -264,15 +235,6 @@
 
             job.actors.append(actor)
 
-<<<<<<< HEAD
-            if job.working_dir:
-                # Find out the actual user script.
-                for arg in role.args:
-                    if arg.endswith(".py"):
-                        job.scripts.add(arg)
-
-=======
->>>>>>> 9f579dd0
         return AppDryRunInfo(job, repr)
 
     def _validate(self, app: AppDef, scheduler: SchedulerBackend) -> None:
@@ -297,8 +259,9 @@
                 break
 
     def wait_until_finish(self, app_id: str, timeout: int = 30):
-        app_id, job_client_url = self._parse_app_id(app_id)
-        client = JobSubmissionClient(job_client_url)
+        addr, app_id = app_id.split("-")
+
+        self.client = JobSubmissionClient(f"http://{addr}")
         start = time.time()
         while time.time() - start <= timeout:
             status_info = client.get_job_status(app_id)
@@ -307,25 +270,13 @@
                 break
             time.sleep(1)
 
-    def _parse_app_id(self, app_id: str) -> Tuple[str, str]:
-        job_client_url, app_id = app_id.split("-")
-        job_client_url = "http://" + job_client_url
-        return app_id, job_client_url
-
     def _cancel_existing(self, app_id: str) -> None:
-        app_id, job_client_url = self._parse_app_id(app_id)
-        client = JobSubmissionClient(job_client_url)
+        addr, app_id = app_id.split("-")
+        self.client = JobSubmissionClient(f"http://{addr}")
         logs = client.get_job_logs(app_id)
         client.stop_job(app_id)
 
     def describe(self, app_id: str) -> Optional[DescribeAppResponse]:
-<<<<<<< HEAD
-        app_id, job_client_url = self._parse_app_id(app_id)
-        client = JobSubmissionClient(job_client_url)
-        status = client.get_job_status(app_id).status
-        status = _ray_status_to_torchx_appstate[status]
-        return DescribeAppResponse(app_id=app_id, state=status)
-=======
         addr, app_id = app_id.split("-")
         self.client = JobSubmissionClient(f"http://{addr}")
         status = self.client.get_job_status(app_id).status
@@ -338,7 +289,6 @@
             RoleStatus(role="ray", replicas=[ReplicaStatus(id=0, role="ray", hostname="", state=status)])
         ]
         return DescribeAppResponse(app_id=app_id, state=status, roles_statuses=roles_statuses, roles=roles)
->>>>>>> 9f579dd0
 
     def log_iter(
             self,
@@ -352,17 +302,10 @@
             streams: Optional[Stream] = None,
     ) -> List[str]:
         # TODO: support regex, tailing, streams etc..
-<<<<<<< HEAD
-        app_id, job_client_url = self._parse_app_id(app_id)
-        client = JobSubmissionClient(job_client_url)
-        logs = client.get_job_logs(app_id)
-        return logs
-=======
         addr, app_id = app_id.split("-")
         self.client = JobSubmissionClient(f"http://{addr}")
         logs = self.client.get_job_logs(app_id)
         return logs.split("\n")
->>>>>>> 9f579dd0
 
 
 def create_scheduler(session_name: str, **kwargs: Any) -> RayScheduler:
