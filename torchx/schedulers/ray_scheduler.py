--- conflicted
+++ resolved
@@ -323,24 +323,11 @@
                     break
                 time.sleep(1)
 
-<<<<<<< HEAD
-        def _parse_app_id(self, app_id: str) -> Tuple[str, str]:
-            # find index of '-' in the first :\d+-
-            m = re.search(r":\d+-", app_id)
-            if m:
-                sep = m.span()[1]
-                addr = app_id[: sep - 1]
-                app_id = app_id[sep:]
-                return addr, app_id
-
-            addr, _, app_id = app_id.partition("-")
-=======
         def _parse_app_id(self, app_id: str) -> str:
             # find index of '-' in the first :\d+-
             sep = re.search(r':\d+-', app_id).span()[1]
             addr = app_id[:sep-1]
             app_id = app_id[sep:]
->>>>>>> 8088c16b
             return addr, app_id
 
         def _cancel_existing(self, app_id: str) -> None:  # pragma: no cover
