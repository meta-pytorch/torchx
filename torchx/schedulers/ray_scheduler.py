# Copyright (c) Facebook, Inc. and its affiliates.
# All rights reserved.
#
# This source code is licensed under the BSD-style license found in the
# LICENSE file in the root directory of this source tree.

import dataclasses
import fnmatch
import json
import logging
import os
import pathlib
from dataclasses import dataclass, field
from datetime import datetime
<<<<<<< HEAD
from shutil import copy2, rmtree
from tempfile import NamedTemporaryFile, mkdtemp
from typing import Any, Dict, Iterable, List, Optional, Set, Type
=======
from typing import Mapping, Any, Dict, Iterable, List, Optional, Set, Type

from torchx.schedulers.api import AppDryRunInfo, DescribeAppResponse, Scheduler, Stream
from torchx.schedulers.ids import make_unique
from torchx.specs import AppDef, CfgVal, SchedulerBackend, macros, runopts

>>>>>>> 1d66a8bf

# try:
import ray  # @manual # noqa: F401
import requests
from ray._private.job_manager import JobStatus
from ray._private.job_manager import JobStatus
from ray.autoscaler import sdk as ray_autoscaler_sdk
from ray.dashboard.modules.job.sdk import JobSubmissionClient

from .ray.ray_common import RayActor

_has_ray = True

# except ImportError:
#     _has_ray = False

<<<<<<< HEAD
from torchx.schedulers.api import AppDryRunInfo, DescribeAppResponse, Scheduler, Stream
from torchx.schedulers.ids import make_unique
from torchx.specs.api import (
    AppDef,
    RunConfig,
    SchedulerBackend,
    AppState,
    macros,
    runopts,
)
=======
>>>>>>> 1d66a8bf

_logger: logging.Logger = logging.getLogger(__name__)

ray_status_to_torchx_appstate = {
    JobStatus.PENDING: AppState.PENDING,
    JobStatus.RUNNING: AppState.RUNNING,
    JobStatus.SUCCEEDED: AppState.SUCCEEDED,
    JobStatus.FAILED: AppState.FAILED,
    JobStatus.STOPPED: AppState.CANCELLED,
}


def find_file(pattern, path):
    result = []
    for root, dirs, files in os.walk(path):
        for name in files:
            if fnmatch.fnmatch(name, pattern):
                result.append(os.path.join(root, name))
    return result


class EnhancedJSONEncoder(json.JSONEncoder):
    def default(self, o):
        if dataclasses.is_dataclass(o):
            return dataclasses.asdict(o)
        return super().default(o)


def serialize(actors: List[RayActor], dirpath, output_filename="actors.json") -> None:
    actors_json = json.dumps(actors, cls=EnhancedJSONEncoder)
    with open(os.path.join(dirpath, output_filename), "w") as tmp:
        json.dump(actors_json, tmp)


def has_ray() -> bool:
    """Indicates whether Ray is installed in the current Python environment."""
    return _has_ray


@dataclass
class RayJob:
    """Represents a job that should be run on a Ray cluster.

    Attributes:
        app_id:
            The unique ID of the application (a.k.a. job).
        cluster_config_file:
            The Ray cluster configuration file.
        cluster_name:
            The cluster name to use.
        cluster_address:
            The existing cluster IP address to connect to
        copy_script:
            A boolean value indicating whether to copy the script files to the
            cluster.
        copy_script_dir:
            A boolean value indicating whether to copy the directories
            containing the scripts to the cluster.
        scripts:
            The set of scripts to copy to the cluster.
        actors:
            The Ray actors which represent the job to be run. This attribute is
            dumped to a JSON file and copied to the cluster where `ray_main.py`
            uses it to initiate the job.
    """

    app_id: str
    cluster_config_file: Optional[str] = None
    cluster_name: Optional[str] = None
    cluster_address: Optional[str] = None
    copy_scripts: bool = False
    copy_script_dirs: bool = False
    scripts: Set[str] = field(default_factory=set)
    actors: List[RayActor] = field(default_factory=list)


class RayScheduler(Scheduler):
    def __init__(self, session_name: str) -> None:
        super().__init__("ray", session_name)
        self.client = None

    # TODO: Add address as a potential CLI argument after writing ray.status() or passing in config file
    def run_opts(self) -> runopts:
        opts = runopts()
        opts.add(
            "cluster_config_file",
            type_=str,
            required=False,
            help="Use CLUSTER_CONFIG_FILE to access or create the Ray cluster.",
        )
        opts.add(
            "cluster_name",
            type_=str,
            help="Override the configured cluster name.",
        )
        opts.add(
            "cluster_address",
            type_=str,
            required=False,
            default="127.0.0.1",
            help="Use ray status to get the cluster_address",
        )
        opts.add(
            "copy_scripts",
            type_=bool,
            default=False,
            help="Copy the Python script(s) to the cluster.",
        )
        opts.add(
            "copy_script_dirs",
            type_=bool,
            default=False,
            help="Copy the directories containing the Python scripts to the cluster.",
        )
        return opts

    def schedule(self, dryrun_info: AppDryRunInfo[RayJob]) -> str:
        cfg: RayJob = dryrun_info.request

        # Create serialized actors for ray_driver.py
        actors = cfg.actors

        dirpath = mkdtemp()

        serialize(actors, dirpath)

        ip_address = cfg.cluster_address

        if cfg.cluster_config_file:
            ip_address = ray_autoscaler_sdk.get_head_node_ip(cfg.cluster_config_file)

        dashboard_port = 8265
        # Create Job Client
        self.client = JobSubmissionClient(f"http://{ip_address}:{dashboard_port}")
        entrypoint = os.path.join("ray", "ray_driver.py")

        # TODO: would be nice to have support for multiple directories in ray runtime_env directly
        # 1. Copy scripts and directories
        if cfg.scripts:
            for script in cfg.scripts:
                if cfg.copy_script_dirs:
                    script_path = os.path.dirname(script)
                    copy2(script_path, dirpath)
                else:
                    copy2(script, dirpath)

        # 2. Copy Ray driver utilities
        current_directory = os.path.dirname(os.path.abspath(__file__))
        copy2(os.path.join(current_directory, "ray", "ray_driver.py"), dirpath)
        copy2(os.path.join(current_directory, "ray", "ray_common.py"), dirpath)

        job_id: str = self.client.submit_job(
            # we will pack, hash, zip, upload, register working_dir in GCS of ray cluster
            # and use it to configure your job execution.
            entrypoint=f"python {entrypoint}",
            runtime_env={"working_dir": dirpath},
            # job_id = cfg.app_id
        )

        rmtree(dirpath)

        return job_id

    def _submit_dryrun(
        self, app: AppDef, cfg: Mapping[str, CfgVal]
    ) -> AppDryRunInfo[RayJob]:
        app_id = make_unique(app.name)

        cluster_cfg = cfg.get("cluster_config_file")
        if not isinstance(cluster_cfg, str) or not os.path.isfile(cluster_cfg):
            raise ValueError("The cluster configuration file must be a YAML file.")

        job: RayJob = RayJob(app_id, cluster_cfg)

        # pyre-ignore[24]: Generic type `type` expects 1 type parameter
        def set_job_attr(cfg_name: str, cfg_type: Type) -> None:
            cfg_value = cfg.get(cfg_name)
            if cfg_value is None:
                return

            if not isinstance(cfg_value, cfg_type):
                raise TypeError(
                    f"The configuration value '{cfg_name}' must be of type {cfg_type.__name__}."
                )

            setattr(job, cfg_name, cfg_value)

        set_job_attr("cluster_name", str)
        set_job_attr("copy_scripts", bool)
        set_job_attr("copy_script_dirs", bool)

        for role in app.roles:
            # Replace the ${img_root}, ${app_id}, and ${replica_id} placeholders
            # in arguments and environment variables.
            role = macros.Values(
                img_root=role.image, app_id=app_id, replica_id="${rank}"
            ).apply(role)

            actor = RayActor(
                name=role.name,
                command=" ".join([role.entrypoint] + role.args),
                env=role.env,
                num_replicas=max(1, role.num_replicas),
                num_cpus=max(1, role.resource.cpu),
                num_gpus=max(0, role.resource.gpu),
            )

            job.actors.append(actor)

            if job.copy_scripts or job.copy_script_dirs:
                # Find out the actual user script.
                for arg in role.args:
                    if arg.endswith(".py"):
                        job.scripts.add(arg)

        return AppDryRunInfo(job, repr)

    def _validate(self, app: AppDef, scheduler: SchedulerBackend) -> None:
        if scheduler != "ray":
            raise ValueError(
                f"An unknown scheduler backend '{scheduler}' has been passed to the Ray scheduler."
            )

        if app.metadata:
            _logger.warning("The Ray scheduler does not use metadata information.")

        for role in app.roles:
            if role.resource.capabilities:
                _logger.warning(
                    "The Ray scheduler does not support custom resource capabilities."
                )
                break

        for role in app.roles:
            if role.port_map:
                _logger.warning("The Ray scheduler does not support port mapping.")
                break

    def _cancel_existing(self, app_id: str) -> None:
        self.client.stop_job(app_id)

    def describe(self, app_id: str) -> Optional[DescribeAppResponse]:
        status = self.client.get_job_status(app_id)
        status = ray_status_to_torchx_appstate[status]
        return DescribeAppResponse(app_id=app_id, state=status)

    def log_iter(
        self,
        app_id: str,
        role_name: Optional[str] = None,
        k: int = 0,
        regex: Optional[str] = None,
        since: Optional[datetime] = None,
        until: Optional[datetime] = None,
        should_tail: bool = False,
        streams: Optional[Stream] = None,
    ) -> List[str]:
        # TODO: support regex, tailing, streams etc..
        logs = self.client.get_job_logs(app_id)
        return logs


def create_scheduler(session_name: str, **kwargs: Any) -> RayScheduler:
    if not has_ray():
        raise RuntimeError("Ray is not installed in the current Python environment.")

    return RayScheduler(session_name=session_name)<|MERGE_RESOLUTION|>--- conflicted
+++ resolved
@@ -12,18 +12,9 @@
 import pathlib
 from dataclasses import dataclass, field
 from datetime import datetime
-<<<<<<< HEAD
 from shutil import copy2, rmtree
 from tempfile import NamedTemporaryFile, mkdtemp
 from typing import Any, Dict, Iterable, List, Optional, Set, Type
-=======
-from typing import Mapping, Any, Dict, Iterable, List, Optional, Set, Type
-
-from torchx.schedulers.api import AppDryRunInfo, DescribeAppResponse, Scheduler, Stream
-from torchx.schedulers.ids import make_unique
-from torchx.specs import AppDef, CfgVal, SchedulerBackend, macros, runopts
-
->>>>>>> 1d66a8bf
 
 # try:
 import ray  # @manual # noqa: F401
@@ -40,7 +31,6 @@
 # except ImportError:
 #     _has_ray = False
 
-<<<<<<< HEAD
 from torchx.schedulers.api import AppDryRunInfo, DescribeAppResponse, Scheduler, Stream
 from torchx.schedulers.ids import make_unique
 from torchx.specs.api import (
@@ -51,8 +41,6 @@
     macros,
     runopts,
 )
-=======
->>>>>>> 1d66a8bf
 
 _logger: logging.Logger = logging.getLogger(__name__)
 
