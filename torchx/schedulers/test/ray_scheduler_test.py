# Copyright (c) Facebook, Inc. and its affiliates.
# All rights reserved.
#
# This source code is licensed under the BSD-style license found in the
# LICENSE file in the root directory of this source tree.

from torchx.schedulers.ray.ray_common import RayActor
import os
import time
from contextlib import contextmanager
from dataclasses import dataclass
<<<<<<< HEAD
from typing import Any, Iterator, Type, List, cast, Dict
from unittest import TestCase
from unittest.mock import patch

import ray
from torchx.schedulers import get_schedulers
from torchx.schedulers.api import AppDryRunInfo
from torchx.schedulers.ray_scheduler import RayScheduler, _logger, has_ray, RayJob
=======
from typing import Any, Dict, Iterator, Type
from unittest import TestCase
from unittest.mock import patch

from torchx.schedulers.ray_scheduler import RayScheduler, _logger, has_ray
>>>>>>> 1492c178
from torchx.specs import AppDef, CfgVal, Resource, Role, runopts


if has_ray():

    # TODO(aivanou): enable after 0.1.1 release
    # class RaySchedulerRegistryTest(TestCase):
    #     def test_get_schedulers_returns_ray_scheduler(self) -> None:
    #         schedulers = get_schedulers("test_session")

    #         self.assertIn("ray", schedulers)

    #         scheduler = schedulers["ray"]

    #         self.assertIsInstance(scheduler, RayScheduler)

    #         ray_scheduler = cast(RayScheduler, scheduler)

    #         self.assertEqual(ray_scheduler.backend, "ray")
    #         self.assertEqual(ray_scheduler.session_name, "test_session")

    class RaySchedulerTest(TestCase):
        def setUp(self) -> None:
            self._scripts = ["dummy1.py", "dummy2.py"]

            self._app_def = AppDef(
                name="dummy_app",
                roles=[
                    Role(
                        name="dummy_role1",
                        image="dummy_img1",
                        entrypoint="dummy_entrypoint1",
                        args=["arg1", self._scripts[0], "arg2"],
                        num_replicas=3,
                        env={"dummy_env": "dummy_value"},
                        resource=Resource(cpu=2, gpu=3, memMB=0),
                    ),
                    Role(
                        name="dummy_role2",
                        image="dummy_img2",
                        entrypoint="dummy_entrypoint2",
                        args=["arg3", "arg4", self._scripts[1]],
                    ),
                ],
            )

            self._run_cfg: Dict[str, CfgVal] = {
                "cluster_config_file": "dummy_file",
                "cluster_name": "dummy_name",
                "copy_scripts": True,
                "copy_script_dirs": True,
            }

            self._scheduler = RayScheduler("test_session")

            self._isfile_patch = patch("torchx.schedulers.ray_scheduler.os.path.isfile")

            self._mock_isfile = self._isfile_patch.start()
            self._mock_isfile.return_value = True

        def tearDown(self) -> None:
            self._isfile_patch.stop()

        def test_init_sets_session_and_backend_name(self) -> None:
            self.assertEqual(self._scheduler.backend, "ray")
            self.assertEqual(self._scheduler.session_name, "test_session")

        def test_run_opts_returns_expected_options(self) -> None:
            opts: runopts = self._scheduler.run_opts()

            @dataclass
            class Option:
                name: str
                opt_type: Type
                is_required: bool = False
                default: Any = None

            def assert_option(expected_opt: Option) -> None:
                opt = opts.get(expected_opt.name)

                self.assertIsNotNone(opt)

                self.assertEqual(opt.opt_type, expected_opt.opt_type)
                self.assertEqual(opt.is_required, expected_opt.is_required)

                if expected_opt.default is None:
                    self.assertIsNone(opt.default)
                else:
                    self.assertEqual(opt.default, expected_opt.default)

            expected_opts = [
                Option("cluster_config_file", str, is_required=False),
                Option("cluster_name", str),
                Option("cluster_address", str, default="127.0.0.1"),
                Option("copy_scripts", bool, default=False),
                Option("copy_script_dirs", bool, default=False),
            ]

            self.assertEqual(len(opts), len(expected_opts))

            for expected_opt in expected_opts:
                assert_option(expected_opt)

        def test_validate_does_not_raise_error_and_does_not_log_warning(self) -> None:
            with self.assertLogs(_logger, "WARNING") as cm:
                self._scheduler._validate(self._app_def, scheduler="ray")

                _logger.warning("dummy log")

            self.assertEqual(len(cm.records), 1)

        def test_validate_raises_error_if_backend_name_is_not_ray(self) -> None:
            with self.assertRaisesRegex(
                ValueError,
                r"^An unknown scheduler backend 'dummy' has been passed to the Ray scheduler.$",
            ):
                self._scheduler._validate(self._app_def, scheduler="dummy")

        @contextmanager
        def _assert_log_message(self, level: str, msg: str) -> Iterator[None]:
            with self.assertLogs(_logger) as cm:
                yield

            self.assertEqual(len(cm.records), 1)

            log_record = cm.records[0]

            self.assertEqual(log_record.levelname, level)
            self.assertEqual(log_record.message, msg)

        def test_validate_warns_when_app_def_contains_metadata(self) -> None:
            self._app_def.metadata["dummy_key"] = "dummy_value"

            with self._assert_log_message(
                "WARNING", "The Ray scheduler does not use metadata information."
            ):
                self._scheduler._validate(self._app_def, scheduler="ray")

        def test_validate_warns_when_role_contains_resource_capability(self) -> None:
            self._app_def.roles[1].resource.capabilities["dummy_cap1"] = 1
            self._app_def.roles[1].resource.capabilities["dummy_cap2"] = 2

            with self._assert_log_message(
                "WARNING",
                "The Ray scheduler does not support custom resource capabilities.",
            ):
                self._scheduler._validate(self._app_def, scheduler="ray")

        def test_validate_warns_when_role_contains_port_map(self) -> None:
            self._app_def.roles[1].port_map["dummy_map1"] = 1
            self._app_def.roles[1].port_map["dummy_map2"] = 2

            with self._assert_log_message(
                "WARNING", "The Ray scheduler does not support port mapping."
            ):
                self._scheduler._validate(self._app_def, scheduler="ray")

        def test_submit_dryrun_raises_error_if_cluster_config_file_is_not_str(
            self,
        ) -> None:
            self._run_cfg["cluster_config_file"] = 1

            with self.assertRaisesRegex(
                ValueError,
                r"^The cluster configuration file must be a YAML file.$",
            ):
                self._scheduler._submit_dryrun(self._app_def, self._run_cfg)

        def test_submit_dryrun_raises_error_if_cluster_config_file_is_not_found(
            self,
        ) -> None:
            self._mock_isfile.return_value = False

            with self.assertRaisesRegex(
                ValueError,
                r"^The cluster configuration file must be a YAML file.$",
            ):
                self._scheduler._submit_dryrun(self._app_def, self._run_cfg)

        # pyre-ignore[2]: Parameter `value` must have a type other than `Any`
        def _assert_config_value(self, name: str, value: Any, type_name: str) -> None:
            self._run_cfg[name] = value

            with self.assertRaisesRegex(
                TypeError,
                rf"^The configuration value '{name}' must be of type {type_name}.$",
            ):
                self._scheduler._submit_dryrun(self._app_def, self._run_cfg)

        def test_submit_dryrun_raises_error_if_cluster_name_is_not_str(self) -> None:
            self._assert_config_value("cluster_name", 1, "str")

        def test_submit_dryrun_raises_error_if_copy_scripts_is_not_bool(self) -> None:
            self._assert_config_value("copy_scripts", "dummy_value", "bool")

        def test_submit_dryrun_raises_error_if_copy_script_dirs_is_not_bool(
            self,
        ) -> None:
            self._assert_config_value("copy_script_dirs", "dummy_value", "bool")

        def _assert_submit_dryrun_constructs_job_definition(self) -> None:
            run_info = self._scheduler._submit_dryrun(self._app_def, self._run_cfg)

            job = run_info.request

            self.assertTrue(job.app_id.startswith(self._app_def.name))
            self.assertGreater(len(job.app_id), len(self._app_def.name))

            self.assertEqual(
                job.cluster_config_file, self._run_cfg.get("cluster_config_file")
            )
            self.assertEqual(job.cluster_name, self._run_cfg.get("cluster_name"))
            self.assertEqual(
                job.copy_scripts, self._run_cfg.get("copy_scripts") or False
            )
            self.assertEqual(
                job.copy_script_dirs, self._run_cfg.get("copy_script_dirs") or False
            )

            for actor, role in zip(job.actors, self._app_def.roles):
                self.assertEqual(actor.name, role.name)
                self.assertEqual(actor.command, " ".join([role.entrypoint] + role.args))
                self.assertEqual(actor.env, role.env)
                self.assertEqual(actor.num_replicas, max(1, role.num_replicas))
                self.assertEqual(actor.num_cpus, max(1, role.resource.cpu))
                self.assertEqual(actor.num_gpus, max(0, role.resource.gpu))

            if job.copy_scripts:
                self.assertEqual(job.scripts, set(self._scripts))
            else:
                self.assertEqual(job.scripts, set())

        def test_submit_dryrun_constructs_job_definition(self) -> None:
            self._assert_submit_dryrun_constructs_job_definition()

            self._run_cfg["cluster_name"] = None
            self._run_cfg["copy_scripts"] = False
            self._run_cfg["copy_script_dirs"] = False

            self._assert_submit_dryrun_constructs_job_definition()

        def test_submit_dryrun_constructs_actor_command(self) -> None:
            run_info = self._scheduler._submit_dryrun(self._app_def, self._run_cfg)

            job = run_info.request

            self.assertEqual(
                job.actors[0].command, "dummy_entrypoint1 arg1 dummy1.py arg2"
            )

    class RayIntegrationTest(TestCase):
        def test_ray_cluster(self) -> None:
            ray_scheduler = self.setup_ray_cluster()
            assert ray.is_initialized() is True

            job_id = self.schedule_ray_job(ray_scheduler)
            assert job_id is not None

            ray_scheduler.wait_until_finish(job_id, 30)

            logs = self.check_logs(ray_scheduler=ray_scheduler, app_id=job_id)
            print(logs)
            assert logs is not None
            self.teardown_ray_cluster()

        def setup_ray_cluster(self) -> None:
            os.system("ray stop --force")
            os.system("ray start --head")
            ray.init(address="auto")
            ray_scheduler = RayScheduler(session_name="test")
            return ray_scheduler

        def schedule_ray_job(self, ray_scheduler, app_id="123") -> str:
            actor = RayActor(name="ddp", num_cpus=2, num_replicas=2, command="train.py")

            ray_job = RayJob(
                app_id=app_id,
                copy_scripts=True,
                cluster_address="127.0.0.1",
                scripts=set(["train.py"]),
                actors=[actor]
            )
            app_info = AppDryRunInfo(ray_job, repr)
            job_id = ray_scheduler.schedule(app_info)
            return job_id

        def describe(self, ray_scheduler, app_id="123"):
            return ray_scheduler.describe(app_id)

        def check_logs(self, ray_scheduler, app_id="123") -> List[str]:
            logs = ray_scheduler.log_iter(app_id=app_id)
            return logs

        def teardown_ray_cluster(self) -> None:
            os.system("ray stop")<|MERGE_RESOLUTION|>--- conflicted
+++ resolved
@@ -9,7 +9,6 @@
 import time
 from contextlib import contextmanager
 from dataclasses import dataclass
-<<<<<<< HEAD
 from typing import Any, Iterator, Type, List, cast, Dict
 from unittest import TestCase
 from unittest.mock import patch
@@ -18,13 +17,6 @@
 from torchx.schedulers import get_schedulers
 from torchx.schedulers.api import AppDryRunInfo
 from torchx.schedulers.ray_scheduler import RayScheduler, _logger, has_ray, RayJob
-=======
-from typing import Any, Dict, Iterator, Type
-from unittest import TestCase
-from unittest.mock import patch
-
-from torchx.schedulers.ray_scheduler import RayScheduler, _logger, has_ray
->>>>>>> 1492c178
 from torchx.specs import AppDef, CfgVal, Resource, Role, runopts
 
 
