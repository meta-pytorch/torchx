--- conflicted
+++ resolved
@@ -547,7 +547,6 @@
         # Custom overrides for both CPU and memory
         pod = role_to_pod(
             "foo", role, service_account="", reserved_millicpu=300, reserved_memmb=1000
-<<<<<<< HEAD
         )
         self.assertEqual(
             pod.spec.containers[0].resources.requests["cpu"], "1700m"
@@ -560,20 +559,6 @@
         pod = role_to_pod(
             "foo", role, service_account="", reserved_millicpu=0, reserved_memmb=0
         )
-=======
-        )
-        self.assertEqual(
-            pod.spec.containers[0].resources.requests["cpu"], "1700m"
-        )  # 2000 - 300
-        self.assertEqual(
-            pod.spec.containers[0].resources.requests["memory"], "2000M"
-        )  # 3000 - 1000
-
-        # Zero reserved: requests equal limits
-        pod = role_to_pod(
-            "foo", role, service_account="", reserved_millicpu=0, reserved_memmb=0
-        )
->>>>>>> 421fc35c
         self.assertEqual(pod.spec.containers[0].resources.requests["cpu"], "2000m")
         self.assertEqual(pod.spec.containers[0].resources.requests["memory"], "3000M")
 
